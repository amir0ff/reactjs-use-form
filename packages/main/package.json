--- conflicted
+++ resolved
@@ -21,13 +21,10 @@
     "react": "^17.0.2"
   },
   "devDependencies": {
-<<<<<<< HEAD
     "@rollup/plugin-commonjs": "^20.0.0",
-    "@rollup/plugin-typescript": "^8.2.1",
-=======
+    "@rollup/plugin-typescript": "^8.2.5",
     "@rollup/plugin-commonjs": "^19.0.0",
     "@rollup/plugin-typescript": "^8.2.5",
->>>>>>> 28cf9ff5
     "@testing-library/react-hooks": "^7.0.1",
     "@types/jest": "^26.0.24",
     "@types/react": "^17.0.14",
